package au.edu.anu.pme;

import x10x.vector.Point3d;
import x10x.vector.Vector3d;
import au.edu.anu.chem.mm.MMAtom;
import au.edu.anu.fft.Distributed3dFft;
import au.edu.anu.util.Timer;
import x10.util.GrowableRail;
import x10.util.HashMap;

/**
 * This class implements a Smooth Particle Mesh Ewald method to calculate
 * the potential of a system of charged particles, as described in
 * Essmann et al. "A Smooth Particle Mesh Ewald method", J. Comp. Phys. 101,
 * pp.8577-8593 (1995) DOI: 10.1063/1.470117
 */
public class PME {
    // TODO enum - XTENLANG-1118
    public const TIMER_INDEX_TOTAL : Int = 0;
    public const TIMER_INDEX_DIVIDE : Int = 1;
    public const TIMER_INDEX_DIRECT : Int = 2;
    public const TIMER_INDEX_SELF : Int = 3;
    public const TIMER_INDEX_GRIDCHARGES : Int = 4;
    public const TIMER_INDEX_INVFFT : Int = 5;
    public const TIMER_INDEX_THETARECCONVQ : Int = 6;
    public const TIMER_INDEX_RECIPROCAL : Int = 7;
    /** A multi-timer for the several segments of a single getEnergy invocation, indexed by the constants above. */
    public val timer = new Timer(8);

    /** The number of grid lines in each dimension of the simulation unit cell. */
    private global val gridSize : ValRail[Int](3);

    /** Double representations of the various grid dimensions */
    private global val K1 : Double;
    private global val K2 : Double; 
    private global val K3 : Double;

    /** The edges of the unit cell. */
    private global val edges : ValRail[Vector3d](3);
    private global val edgeLengths : ValRail[Double](3);

    /** The conjugate reciprocal vectors for each dimension. */
    private global val edgeReciprocals : ValRail[Vector3d](3);

    private global val gridRegion : Region(3);
    private global val gridDist : Dist(3);
    
    /** The order of B-spline interpolation */
    private global val splineOrder : Int;

    /** The Ewald coefficient beta */
    private global val beta : Double;

    /** The direct sum cutoff distance in Angstroms */
    private global val cutoff : Double;

    /** 
     * Translation vectors for neighbouring unit cells 
     * (the 26 cells surrounding the origin cell)
     * Dimensions are:
     * 0: a "virtual" dimension used to replicate the data across all places
     *   // TODO should be done as a global array XTENLANG-787
     * 1: x translation (difference between x-coordinate of sub-cells
     * 2: y translation
     * 3: z translation
     */
    private global val imageTranslations : DistArray[Vector3d](4){rect};

    /** The atoms in the simulation, divided up into an array of ValRails, one for each place. */
    private global val atoms : DistArray[ValRail[MMAtom]](1);

    private global val fft : Distributed3dFft;

    private global val B : DistArray[Double]{self.dist==gridDist};
    private global val C : DistArray[Double]{self.dist==gridDist};
    private global val BdotC : DistArray[Double]{self.dist==gridDist};

    /** 
     * An array of box divisions within the unit cell, with a side length
     * equal to the direct sum cutoff distance.  (N.B. if the unit cell side
     * length is not an exact multiple of the cutoff distance, the last box
     * in each dimension will be smaller than the cutoff distance, resulting
     * in anisotropy in the direct potential.)
     * Direct sums are only calculated between particles in the same box and
     * the 26 neighbouring boxes.
     * Dimensions of the array region are (x,y,z)
     * TODO assumes cubic unit cell
     */
    private global val subCells : PeriodicDistArray[ValRail[MMAtom]](3);
    /** The number of sub-cells per side of the unit cell. */
    private global val numSubCells : Int;

    /** 
     * A cache of "packed" representations of atoms from subcells
     * stored at other places.  This is used to prefetch atom data
     * for direct energy calculation.
     */
    private global val packedAtomsCache : DistArray[HashMap[Point(3), ValRail[MMAtom.PackedRepresentation]]];

    // TODO should be shared local to calculateEnergy() - XTENLANG-404
    private var directEnergy : Double = 0.0;
    private var selfEnergy: Double = 0.0;
    private var correctionEnergy : Double = 0.0; // TODO masklist
    private var reciprocalEnergy : Double = 0.0;

    /**
     * Creates a new particle mesh Ewald method.
     * @param edges the edge vectors of the unit cell
     * @param gridSize the number of grid lines in each dimension of the unit cell
     * @param atoms the atoms in the unit cell
     * @param splineOrder the order n of B-spline interpolationb
     * @param beta the Ewald coefficient beta
     * @param cutoff the distance in Angstroms beyond which direct interactions are ignored
     */
    public def this(edges : ValRail[Vector3d](3),
            gridSize : ValRail[Int](3),
            atoms: DistArray[ValRail[MMAtom]](1),
            splineOrder : Int,
            beta : Double,
            cutoff : Double) {
        this.gridSize = gridSize;
        fft = new Distributed3dFft(gridSize(0));
        K1 = gridSize(0) as Double;
        K2 = gridSize(1) as Double;
        K3 = gridSize(2) as Double;
        this.edges = edges;
        this.edgeLengths = ValRail.make[Double](3, (i : Int) => edges(i).length());
        this.edgeReciprocals = ValRail.make[Vector3d](3, (i : Int) => edges(i).inverse());
        this.atoms = atoms;
        val r = Region.makeRectangular(0, gridSize(0)-1);
        gridRegion = (r * [0..(gridSize(1)-1)] * [0..(gridSize(2)-1)]) as Region(3);
        gridDist = Dist.makeBlock(gridRegion, 0);
        this.splineOrder = splineOrder;
        this.beta = beta;
        this.cutoff = cutoff;
        val imageTranslationRegion = [0..Place.MAX_PLACES-1,-1..1,-1..1,-1..1] as Region(4){rect};
        this.imageTranslations = DistArray.make[Vector3d](Dist.makeBlock(imageTranslationRegion, 0), (p(place,i,j,k) : Point(4)) => (edges(0).mul(i)).add(edges(1).mul(j)).add(edges(2).mul(k)));

        if (edgeLengths(0) % cutoff != 0.0) {
            Console.OUT.println(edgeLengths(0) % cutoff);
            Console.ERR.println("warning: edge length is not an exact multiple of cutoff");
        }
        val numSubCells = (edgeLengths(0) / cutoff) as Int;
        val subCellRegion = [0..numSubCells-1,0..numSubCells-1,0..numSubCells-1] as Region(3){rect};
        val subCells = PeriodicDistArray.make[ValRail[MMAtom]](Dist.makeBlock(subCellRegion,0));
        Console.OUT.println("subCells dist = " + subCells.dist);
        this.subCells = subCells;
        this.numSubCells = numSubCells;

        packedAtomsCache = DistArray.make[HashMap[Point(3), ValRail[MMAtom.PackedRepresentation]]](Dist.makeUnique(), (Point)=> new HashMap[Point(3), ValRail[MMAtom.PackedRepresentation]]());

        Console.OUT.println("gridDist = " + gridDist);

        B = getBArray();
        C = getCArray();
        BdotC = DistArray.make[Double](gridDist);
        // TODO Array.lift not implemented XTENLANG-376
        // BdotC = B.lift((b:Double,c:Double)=>b*c, C);
	    finish ateach(p in gridDist) {
		    BdotC(p) = B(p) * C(p);
	    }
    }
	
    public def getEnergy() : Double {
        timer.start(TIMER_INDEX_TOTAL);

        divideAtomsIntoSubCells();

        directEnergy = getDirectEnergy();
        selfEnergy = getSelfEnergy();
        
        val Q = getGriddedCharges();

        timer.start(TIMER_INDEX_INVFFT);
        val temp = DistArray.make[Complex](gridDist); 
        val Qinv = DistArray.make[Complex](gridDist);
        fft.doFFT3d(Q, Qinv, temp, false);
        timer.stop(TIMER_INDEX_INVFFT);

        timer.start(TIMER_INDEX_THETARECCONVQ);
        // create F^-1(thetaRecConvQ)
        val thetaRecConvQ = DistArray.make[Complex](gridDist, (p : Point(gridDist.region.rank)) => BdotC(p) * Qinv(p));
        // and do inverse FFT
        fft.doFFT3d(thetaRecConvQ, thetaRecConvQ, temp, true);
        timer.stop(TIMER_INDEX_THETARECCONVQ);

        reciprocalEnergy = getReciprocalEnergy(Q, thetaRecConvQ);

        //Console.OUT.println("directEnergy = " + directEnergy);
        //Console.OUT.println("selfEnergy = " + selfEnergy);
        //Console.OUT.println("correctionEnergy = " + correctionEnergy);
        //Console.OUT.println("reciprocalEnergy = " + reciprocalEnergy);
        val totalEnergy = directEnergy + reciprocalEnergy + (correctionEnergy + selfEnergy);

        timer.stop(TIMER_INDEX_TOTAL);
        return totalEnergy;
    }

    private def divideAtomsIntoSubCells() {
        timer.start(TIMER_INDEX_DIVIDE);
        val subCellsTemp = DistArray.make[GrowableRail[MMAtom]](subCells.dist, (Point) => new GrowableRail[MMAtom]());
        finish ateach (p1 in atoms) {
            val localAtoms = atoms(p1);
            foreach ((i) in 0..localAtoms.length-1) {
                val atom = localAtoms(i);
                val index = getSubCellIndex(atom);
                at (subCellsTemp.dist(index)) {
                    val remoteAtom = new MMAtom(atom);
                    atomic{subCellsTemp(index).add(remoteAtom);}
                }
            }
        }
        finish ateach (p in subCells.dist) {
            subCells(p) = subCellsTemp(p).toValRail();
        }
        timer.stop(TIMER_INDEX_DIVIDE);
    }

    /**
     * Gets the index of the sub-cell for this atom within
     * the grid of sub-cells for direct sum calculation.
     */
    private global safe def getSubCellIndex(atom : MMAtom) : Point(3) {
        // TODO assumes cubic unit cell
        val r = Vector3d(atom.centre);
        val i = (r.i / cutoff) as Int;
        val j = (r.j / cutoff) as Int;
        val k = (r.k / cutoff) as Int;
        return Point.make(i, j, k);
    }

    public def getDirectEnergy() : Double {
        timer.start(TIMER_INDEX_DIRECT);
        finish ateach (p in subCells.dist) {
            var myDirectEnergy : Double = 0.0;
            val thisCell = subCells(p);
            for (var i : Int = p(0)-1; i<=p(0); i++) {
                var n1 : Int = 0;
                if (i < 0) {
                    n1 = -1;
                } // can't have (i > numSubCells+1)
                for (var j : Int = p(1)-1; j<=p(1)+1; j++) {
                    var n2 : Int = 0;
                    if (j < 0) {
                        n2 = -1;
                    } else if (j > numSubCells-1) {
                        n2 = 1;
                    }
                    for (var k : Int = p(2)-1; k<=p(2)+1; k++) {
                        var n3 : Int = 0;
                        if (k < 0) {
                            n3 = -1;
                        } else if (k > numSubCells-1) {
                            n3 = 1;
                        }
                        // interact with "left half" of other boxes i.e. only boxes with i<=p(0)
                        if (i < p(0) || (i == p(0) && j < p(1)) || (i == p(0) && j == p(1) && k < p(2))) {
                            val translation = imageTranslations(here.id,n1,n2,n3);
<<<<<<< HEAD
                            if (subCells.periodicDist(i,j,k) == here) {
=======
                            val otherSubCellLocation = subCells.periodicDist(i,j,k);
                            if (otherSubCellLocation == here) {
>>>>>>> 5490517a
                                val otherCell = subCells(i,j,k);
                                for ((thisAtom) in 0..thisCell.length()-1) {
                                    for ((otherAtom) in 0..otherCell.length()-1) {
                                        val imageLoc = otherCell(otherAtom).centre + translation;
                                        val r = thisCell(thisAtom).centre.distance(imageLoc);
                                        if (r < cutoff) {
                                            val chargeProduct = thisCell(thisAtom).charge * otherCell(otherAtom).charge;
                                            val imageDirectComponent = chargeProduct * Math.erfc(beta * r) / r;
                                            myDirectEnergy += imageDirectComponent;
                                        }
                                    }
                                }
                            } else {
                                // other subcell is remote; need to transfer packed atoms
                                var otherCellPacked : ValRail[MMAtom.PackedRepresentation] = null;
<<<<<<< HEAD
                                    // cache remote atoms
=======
                                // cache remote atoms
>>>>>>> 5490517a
                                val otherCellIndex = Point.make(i,j,k);
                                atomic {otherCellPacked = packedAtomsCache(here.id).getOrElse(otherCellIndex, null);}
                                if (otherCellPacked == null) {
                                    otherCellPacked = at (subCells.periodicDist(otherCellIndex)) {getPackedAtomsForSubCell(otherCellIndex)};
                                    atomic {packedAtomsCache(here.id).put(otherCellIndex, otherCellPacked);}
                                }
                                for ((thisAtom) in 0..thisCell.length()-1) {
                                    for ((otherAtom) in 0..otherCellPacked.length()-1) {
                                        val imageLoc = otherCellPacked(otherAtom).centre + translation;
                                        val r = thisCell(thisAtom).centre.distance(imageLoc);
                                        if (r < cutoff) {
                                            val chargeProduct = thisCell(thisAtom).charge * otherCellPacked(otherAtom).charge;
                                            val imageDirectComponent = chargeProduct * Math.erfc(beta * r) / r;
                                            myDirectEnergy += imageDirectComponent;
                                        }
                                    }
                                }
                            }
                        }
                    }
                }
            }

            // atoms in same cell
            for ((i) in 0..thisCell.length()-1) {
                for ((j) in 0..i-1) {
                    val rjri = thisCell(j).centre - thisCell(i).centre;
                    val r = rjri.length();
                    if (r < cutoff) {
                        val directComponent = thisCell(i).charge * thisCell(j).charge * Math.erfc(beta * r) / r;
                        myDirectEnergy += directComponent;
                    }
                }
            }

            // TODO this is slow because of lack of optimized atomic - XTENLANG-321
            val myDirectEnergyFinal = 2.0 * myDirectEnergy;
            at(this) {
               atomic directEnergy += myDirectEnergyFinal;
            }
        }
        
        directEnergy = directEnergy / 2.0;
        timer.stop(TIMER_INDEX_DIRECT);
        return directEnergy;
    }

    /*
     * Returns atom charges and coordinates for a sub-cell, in packed representation
     */
    private global safe def getPackedAtomsForSubCell(subCellIndex : Point(3)) : ValRail[MMAtom.PackedRepresentation] {
        val subCell = subCells(subCellIndex);
        return ValRail.make[MMAtom.PackedRepresentation](subCell.length(), (i : Int) => subCell(i).getPackedRepresentation());
    }

    /**
     * Returns the self energy as defined in Eq. 2.5, which is the
     * contribution of the interaction in reciprocal space of each
     * atom with itself.  This is subtracted from the final energy.
     */
    public def getSelfEnergy() : Double {
        timer.start(TIMER_INDEX_SELF);
        finish ateach (p in subCells.dist) {
            val thisCell = subCells(p);
            var mySelfEnergy : Double = 0.0;
            for ((thisAtom) in 0..thisCell.length()-1) {
                mySelfEnergy += thisCell(thisAtom).charge * thisCell(thisAtom).charge;
            }
            val mySelfEnergyFinal = mySelfEnergy;
            at(this) {
                atomic selfEnergy += mySelfEnergyFinal;
            }
        }
        selfEnergy = -beta / Math.sqrt(Math.PI) * selfEnergy;
        timer.stop(TIMER_INDEX_SELF);
        return selfEnergy;
    }

    /** 
     * Calculates the gridded charge array Q as defined in Eq. 4.6,
     * using Cardinal B-spline interpolation.
     */
    public def getGriddedCharges() : DistArray[Complex](3){self.dist==gridDist} {
        timer.start(TIMER_INDEX_GRIDCHARGES);
        val Q = PeriodicDistArray.make[Double](gridDist);
        finish ateach (p in subCells.dist) {
            val thisCell = subCells(p);
<<<<<<< HEAD
            val K1 = gridSize(0);
            val K2 = gridSize(1);
            val K3 = gridSize(2);
=======
>>>>>>> 5490517a
            foreach (atom in thisCell) {
                val q = atom.charge;
                val u = getScaledFractionalCoordinates(Vector3d(atom.centre));
                val u1c = Math.ceil(u.i) as Int;
                val u2c = Math.ceil(u.j) as Int;
                val u3c = Math.ceil(u.k) as Int;
<<<<<<< HEAD
                //for (var k1 : Int = u1c - splineOrder; k1 < u1c; k1++) {
                for ((i) in 1..splineOrder) {
                    val k1 = (u1c - i);
                    //val kk1 = (k1 + K1) % K1;
                    //for (var k2 : Int = u2c - splineOrder; k2 < u2c; k2++) {
                    //    val kk2 = (k2 + gridSize(1)) % gridSize(1);
                    for ((j) in 1..splineOrder) {
                        val k2 = (u2c - j);
                        //for (var k3 : Int = u3c - splineOrder; k3 < u3c; k3++) {
                        //    val kk3 = (k3 + gridSize(2)) % gridSize(2);
=======
                for ((i) in 1..splineOrder) {
                    val k1 = (u1c - i);
                    for ((j) in 1..splineOrder) {
                        val k2 = (u2c - j);
>>>>>>> 5490517a
                        for ((k) in 1..splineOrder) {
                            val k3 = (u3c - k);
                            val gridPointContribution = q
                                         * bSpline4(u.i - k1)
                                         * bSpline4(u.j - k2)
                                         * bSpline4(u.k - k3);
                            // TODO is it possible to use X10 reduction to generate Q 
                            // from large number of partial Q matrices?
                            async(Q.periodicDist(k1,k2,k3)) {
                                // TODO this is slow because of lack of optimized atomic - XTENLANG-321
                                // TODO should be able to do += - raise JIRA
                                atomic { Q(k1,k2,k3) = Q(k1,k2,k3) + gridPointContribution; }
                            }
                        }
                    }
                }
            }
        }
        val Qcomplex = DistArray.make[Complex](gridDist, ((i,j,k) : Point) => Complex(Q(i,j,k),0.0));
        timer.stop(TIMER_INDEX_GRIDCHARGES);
        return Qcomplex;
    }

    /**
     * @param Q the gridded charge array as defined in Eq. 4.6
     * @param thetaRecConvQ the reciprocal pair potential as defined in eq. 4.7
     * @return the approximation to the reciprocal energy ~E_rec as defined in Eq. 4.7
     */
    private def getReciprocalEnergy(Q : DistArray[Complex]{self.dist==gridDist}, thetaRecConvQ : DistArray[Complex]{self.dist==gridDist}) {
        timer.start(TIMER_INDEX_RECIPROCAL);
        finish ateach ((p1) in Dist.makeUnique(gridDist.places())) {
            var myReciprocalEnergy : Double = 0.0;
            // TODO single-place parallel - requires efficient atomic XTENLANG-321
            for ((i,j,k) in gridDist | here) {
                val gridPointContribution = Q(i,j,k) * thetaRecConvQ(i,j,k);
                myReciprocalEnergy = myReciprocalEnergy + gridPointContribution.re;
            }
            myReciprocalEnergy = myReciprocalEnergy / 2.0;
            val myReciprocalEnergyFinal = myReciprocalEnergy;
            at (this) {atomic{reciprocalEnergy += myReciprocalEnergyFinal;}};
        }
        timer.stop(TIMER_INDEX_RECIPROCAL);
        return reciprocalEnergy;
    }

    /**
     * @return the array B as defined by Eq 4.8 and 4.4
     */
    public def getBArray() {
        val B = DistArray.make[Double](gridDist);
        // TODO ateach (m(m1,m2,m3) in gridDist) {
        finish foreach ((m1) in 0..gridSize(0)-1) {
            val m1D = m1 as Double;
            var sumK1 : Complex = Complex.ZERO;
            for ((k) in 0..(splineOrder-2)) {
                sumK1 = sumK1 + bSpline4(k+1) * Math.exp(2.0 * Math.PI * m1D * k / K1 * Complex.I);
            }
            val b1 = (Math.exp(2.0 * Math.PI * (splineOrder - 1.0) * m1D / K1* Complex.I) / sumK1).abs();

            for (var m2 : Int = 0; m2 < gridSize(1); m2++) {
                val m2D = m2 as Double;
                var sumK2 : Complex = Complex.ZERO;
                for ((k) in 0..(splineOrder-2)) {
                    sumK2 = sumK2 + bSpline4(k+1) * Math.exp(2.0 * Math.PI * m2D * k / K2 * Complex.I);
                }
                val b2 = (Math.exp(2.0 * Math.PI * (splineOrder - 1.0) * m2D / K2 * Complex.I) / sumK2).abs();
                
                for (var m3 : Int = 0; m3 < gridSize(2); m3++) {
                    val m3D = m3 as Double;
                    val m = Point.make(m1,m2,m3);
                    async(B.dist(m)) {
                        var sumK3 : Complex = Complex.ZERO;
                        for ((k) in 0..(splineOrder-2)) {
                            sumK3 = sumK3 + bSpline4(k+1) * Math.exp(2.0 * Math.PI * m3D * k / K3 * Complex.I);
                        }
                        val b3 = (Math.exp(2.0 * Math.PI * (splineOrder - 1.0) * m3D / K3 * Complex.I) / sumK3).abs();
                        B(m) = b1 * b1 * b2 * b2 * b3 * b3;
                    }
                    //Console.OUT.println("B(" + m1 + "," + m2 + "," + m3 + ") = " + B(m1,m2,m3));
                }
            }
        }
        return B;
    }

    /**
     * @return the array C as defined by Eq 3.9
     */
    public def getCArray() {
        val C = DistArray.make[Double](gridDist);
        val V = getVolume();
        //Console.OUT.println("V = " + V);
        finish ateach (m(m1,m2,m3) in gridDist) {
            val m1prime = m1 <= K1/2 ? m1 : m1 - K1;
            val m2prime = m2 <= K2/2 ? m2 : m2 - K2;
            val m3prime = m3 <= K3/2 ? m3 : m3 - K3;
            val mVec = edgeReciprocals(0).mul(m1prime).add(edgeReciprocals(1).mul(m2prime)).add(edgeReciprocals(2).mul(m3prime));
            val mSquared = mVec.dot(mVec);
            C(m) = Math.exp(-(Math.PI*Math.PI) * mSquared / (beta * beta)) / (mSquared * Math.PI * V);
        }
        at (C.dist(0,0,0)) {
            C(0,0,0) = 0.0;
        }
        return C;
    }

    /* 
     * Gets the nth order B-spline M_n(u) as per Eq. 4.1
     */
    public static safe def bSpline(n : Int, u : Double) : Double {
        if (u < 0.0 || u > n) {
            return 0.0;
        } else if (n == 2) {
            return 1.0 - Math.abs(u - 1.0);
        } else {
            return u / (n - 1) * bSpline(n-1, u) + (n - u) / (n - 1) * bSpline(n-1, u-1.0);
        }
    }

    /* 
     * Gets the 4th order B-spline M_4(u) as per Eq. 4.1
     */
    private static safe def bSpline4(u : Double) : Double {
        if (u <= 0.0 || u >= 4) {
            return 0.0;
        } else {
            return u / 3 * bSpline3(u) + (4 - u) / 3 * bSpline3(u-1.0);
        }
    }

    /* 
     * Gets the 3rd order B-spline M_3(u) as per Eq. 4.1
     */
    private static safe def bSpline3(u : Double) : Double {
        if (u <= 0.0 || u >= 3) {
            return 0.0;
        } else {
            return u / 2 * bSpline2(u) + (3 - u) / 2 * bSpline2(u-1.0);
        }
    }

    /* 
     * Gets the 2nd order B-spline M_2(u) as per Eq. 4.1
     */
    private static safe def bSpline2(u : Double) : Double {
        if (u <= 0.0 || u >= 2) {
            return 0.0;
        } else {
            return 1.0 - Math.abs(u - 1.0);
        }
    }
    
    /** Gets scaled fractional coordinate u as per Eq. 3.1 */
    public global safe def getScaledFractionalCoordinates(r : Vector3d) : Vector3d {
        return Vector3d(edgeReciprocals(0).mul(gridSize(0)).dot(r), edgeReciprocals(1).mul(gridSize(1)).dot(r), edgeReciprocals(2).mul(gridSize(2)).dot(r));
    }

    /**
     * Gets the volume V of the unit cell.
     */
    private global safe def getVolume() {
        return edges(0).cross(edges(1)).dot(edges(2));
    }
}<|MERGE_RESOLUTION|>--- conflicted
+++ resolved
@@ -256,12 +256,8 @@
                         // interact with "left half" of other boxes i.e. only boxes with i<=p(0)
                         if (i < p(0) || (i == p(0) && j < p(1)) || (i == p(0) && j == p(1) && k < p(2))) {
                             val translation = imageTranslations(here.id,n1,n2,n3);
-<<<<<<< HEAD
-                            if (subCells.periodicDist(i,j,k) == here) {
-=======
                             val otherSubCellLocation = subCells.periodicDist(i,j,k);
                             if (otherSubCellLocation == here) {
->>>>>>> 5490517a
                                 val otherCell = subCells(i,j,k);
                                 for ((thisAtom) in 0..thisCell.length()-1) {
                                     for ((otherAtom) in 0..otherCell.length()-1) {
@@ -277,11 +273,7 @@
                             } else {
                                 // other subcell is remote; need to transfer packed atoms
                                 var otherCellPacked : ValRail[MMAtom.PackedRepresentation] = null;
-<<<<<<< HEAD
-                                    // cache remote atoms
-=======
                                 // cache remote atoms
->>>>>>> 5490517a
                                 val otherCellIndex = Point.make(i,j,k);
                                 atomic {otherCellPacked = packedAtomsCache(here.id).getOrElse(otherCellIndex, null);}
                                 if (otherCellPacked == null) {
@@ -369,35 +361,19 @@
         val Q = PeriodicDistArray.make[Double](gridDist);
         finish ateach (p in subCells.dist) {
             val thisCell = subCells(p);
-<<<<<<< HEAD
-            val K1 = gridSize(0);
-            val K2 = gridSize(1);
             val K3 = gridSize(2);
-=======
->>>>>>> 5490517a
             foreach (atom in thisCell) {
                 val q = atom.charge;
                 val u = getScaledFractionalCoordinates(Vector3d(atom.centre));
                 val u1c = Math.ceil(u.i) as Int;
                 val u2c = Math.ceil(u.j) as Int;
                 val u3c = Math.ceil(u.k) as Int;
-<<<<<<< HEAD
-                //for (var k1 : Int = u1c - splineOrder; k1 < u1c; k1++) {
                 for ((i) in 1..splineOrder) {
                     val k1 = (u1c - i);
-                    //val kk1 = (k1 + K1) % K1;
-                    //for (var k2 : Int = u2c - splineOrder; k2 < u2c; k2++) {
-                    //    val kk2 = (k2 + gridSize(1)) % gridSize(1);
                     for ((j) in 1..splineOrder) {
                         val k2 = (u2c - j);
                         //for (var k3 : Int = u3c - splineOrder; k3 < u3c; k3++) {
                         //    val kk3 = (k3 + gridSize(2)) % gridSize(2);
-=======
-                for ((i) in 1..splineOrder) {
-                    val k1 = (u1c - i);
-                    for ((j) in 1..splineOrder) {
-                        val k2 = (u2c - j);
->>>>>>> 5490517a
                         for ((k) in 1..splineOrder) {
                             val k3 = (u3c - k);
                             val gridPointContribution = q
