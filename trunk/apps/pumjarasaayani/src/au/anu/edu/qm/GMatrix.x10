/*
 * This file is part of ANUChem.
 *
 *  This file is licensed to You under the Eclipse Public License (EPL);
 *  You may not use this file except in compliance with the License.
 *  You may obtain a copy of the License at
 *      http://www.opensource.org/licenses/eclipse-1.0.php
 *
 * (C) Copyright Australian National University 2010.
 */
package au.anu.edu.qm;

import x10.util.*;

import x10x.matrix.Matrix;
import x10x.vector.Vector;
import x10x.vector.Point3d;
import au.edu.anu.chem.Molecule;
import au.edu.anu.util.SharedCounter;
import au.edu.anu.util.Timer;

/**
 * GMatrix.x10
 *
 * GMatrix in HF calculation
 *
 * @author: V.Ganesh
 */
public class GMatrix extends Matrix {
    private val gMatType : Int;
    private val computeInst : DistArray[ComputePlace](1){rect};

    private val bfs : BasisFunctions;
    private val mol : Molecule[QMAtom];

    public def this(N:Int, bfs:BasisFunctions, molecule:Molecule[QMAtom], gMatType:Int) {
        super(N);
        this.bfs = bfs;
        this.mol = molecule;
        this.gMatType = gMatType;

        val basisName = bfs.getBasisName();

        switch(gMatType) {
        case 0:
        case 1:
            // single-place implementations
            computeInst = null;
            break;
        case 2:
        case 3:
            computeInst = DistArray.make[ComputePlace](Dist.makeUnique(), (Point) => new ComputePlaceDirect(N, molecule, basisName));
            break;
        case 4:
            computeInst = DistArray.make[ComputePlace](Dist.makeUnique(), (Point) => new ComputePlaceFuture(N, molecule, basisName));
            break;
        case 5:
        default:
            computeInst = DistArray.make[ComputePlace](Dist.makeUnique(), (Point) => new ComputePlaceDirect(N, molecule, basisName));
            break;
        } // end switch .. case
    }

    /** top level method to form the G Matrix, depending on gMatType appropriate functions are called */
    public def compute(density:Density) {
       val timer = new Timer(1);

       timer.start(0);
       switch(gMatType) {
       case 0:
           Console.OUT.println("   GMatrix.computeDirectSerial: " + gMatType);
           computeDirectSerial(density); 
           break;
       case 1:
           Console.OUT.println("   GMatrix.computeDirectLowMemNoAtomic: " + gMatType);
           computeDirectLowMemNoAtomic(density); 
           break;
       case 2:
           Console.OUT.println("   GMatrix.computeDirectMultiPlaceNoAtomic: " + gMatType);
           computeDirectMultiPlaceNoAtomic(density);
           break;
       case 3:
           Console.OUT.println("   GMatrix.computeDirectMultiPlaceStatic: " + gMatType);
           computeDirectMultiPlaceStatic(density);
           break;
       case 4:
           Console.OUT.println("   GMatrix.computeDirectMultiPlaceFuture: " + gMatType);
           computeDirectMultiPlaceFuture(density);
           break;
       case 5:
       default:
           Console.OUT.println("   GMatrix.computeDirectMultiPlaceShellLoop: " + gMatType);
           computeDirectMultiPlaceShellLoop(density);
           break;
       } // end switch .. case
       timer.stop(0);
       Console.OUT.println ("    Time to construct GMatrix: " + (timer.total(0) as Double) / 1e9 + " seconds");
    }

    private def computeDirectSerial(density:Density) {
        val N = getRowCount();

        makeZero();

        val jMat = new Matrix(N);
        val kMat = new Matrix(N);

        jMat.makeZero();
        kMat.makeZero();

        val shellList = bfs.getShellList();
        val maxam = shellList.getMaximumAngularMomentum();
        val twoE = new TwoElectronIntegrals(maxam);

        val noOfAtoms = mol.getNumberOfAtoms();
        // center a
        for(var a:Int=0; a<noOfAtoms; a++) {
            val aFunc = mol.getAtom(a).getBasisFunctions();
            val naFunc = aFunc.size();
            // basis functions on a
            for(var i:Int=0; i<naFunc; i++) {
                val iaFunc = aFunc.get(i);

                // center b
                for(var b:Int=0; b<=a; b++) {
                    val bFunc = mol.getAtom(b).getBasisFunctions();
                    val nbFunc = (b<a) ? bFunc.size() : i+1;
                    // basis functions on b
                    for(var j:Int=0; j<nbFunc; j++) {
                        val jbFunc = bFunc.get(j);

                        // center c
                        for(var c:Int=0; c<noOfAtoms; c++) {
                            val cFunc = mol.getAtom(c).getBasisFunctions();
                            val ncFunc = cFunc.size();
                            // basis functions on c
                            for(var k:Int=0; k<ncFunc; k++) {
                                val kcFunc = cFunc.get(k);

                                // center d
                                for(var d:Int=0; d<=c; d++) {
                                    val dFunc = mol.getAtom(d).getBasisFunctions();
                                    val ndFunc = (d<c) ? dFunc.size() : k+1;
                                    // basis functions on d
                                    for(var l:Int=0; l<ndFunc; l++) {
                                        val ldFunc = dFunc.get(l);

                                        // Console.OUT.println(a + ", " + b + ", " + c + ", " + d);

            	                        twoE.compute2EAndRecord(iaFunc, jbFunc, kcFunc, ldFunc, 
                                                                shellList, jMat, kMat, density);
                                    } // end l
                                } // center d
                            } // end k
                        } // center c
                    } // end j
                } // center b
            } // end i
        } // center a
     
        // form the G matrix
        val gMatrix = getMatrix();
        val jMatrix = jMat.getMatrix();
        val kMatrix = kMat.getMatrix();
        finish for([x,y] in gMatrix.region) async
                  gMatrix(x,y) = jMatrix(x,y) - (0.25*kMatrix(x,y));     
    }

    private def computeDirectLowMemNoAtomic(density:Density) : void {
        val N = getRowCount();

        makeZero();

        val shellList = bfs.getShellList();

        val computeThreads = new Array[ComputeThread](Runtime.INIT_THREADS);

        val maxam = shellList.getMaximumAngularMomentum();
        for(var i:Int=0; i<Runtime.INIT_THREADS; i++) {
            computeThreads(i) = new ComputeThread(N, new TwoElectronIntegrals(maxam), shellList);
        } // end for

        val noOfAtoms = mol.getNumberOfAtoms();
        finish {
          // center a
          for(var a:Int=0; a<noOfAtoms; a++) {
            val aFunc = mol.getAtom(a).getBasisFunctions();
            val naFunc = aFunc.size();
            // basis functions on a
            for(var i:Int=0; i<naFunc; i++) {
               val iaFunc = aFunc.get(i);

               // center b
               for(var b:Int=0; b<=a; b++) {
                   val bFunc = mol.getAtom(b).getBasisFunctions();
                   val nbFunc = (b<a) ? bFunc.size() : i+1;
                   // basis functions on b
                   for(var j:Int=0; j<nbFunc; j++) {
                       val jbFunc = bFunc.get(j);

                       // center c
                       for(var c:Int=0; c<noOfAtoms; c++) {
                           val cFunc = mol.getAtom(c).getBasisFunctions();
                           val ncFunc = cFunc.size();
                           // basis functions on c
                           for(var k:Int=0; k<ncFunc; k++) {
                               val kcFunc = cFunc.get(k);

                               // center d
                               for(var d:Int=0; d<=c; d++) {
                                   val dFunc = mol.getAtom(d).getBasisFunctions();
                                   val ndFunc = (d<c) ? dFunc.size() : k+1;
                                   // basis functions on d
                                   for(var l:Int=0; l<ndFunc; l++) {
                                       val ldFunc = dFunc.get(l);

                                       var setIt:Boolean = false;
                                       
                                       outer: while(!setIt) {
                                           for(var idx:Int=0; idx<Runtime.INIT_THREADS; idx++) { 
                                               setIt = computeThreads(idx).setValue(iaFunc, jbFunc, kcFunc, ldFunc);                                               
                                               if (setIt) {
                                                  val idx_loc = idx;
                                                  async computeThreads(idx_loc).compute(density);
                                                  break outer;
                                               } // end if
                                           } // end for
                                       } // end while
				   } // end l
			       } // center d
                           } // end k
                       } // center c
                   } // end j
               } // center b
            } // end i
          } // center a
        } // finish
        
        // form the G matrix
        val gMatrix = getMatrix();
        for(var idx:Int=0; idx<Runtime.INIT_THREADS; idx++) { 
             val jMatrix = computeThreads(idx).getJMat().getMatrix();
             val kMatrix = computeThreads(idx).getKMat().getMatrix();
             
             finish for([x,y] in gMatrix) async {
                   gMatrix(x,y) += jMatrix(x,y) - (0.25*kMatrix(x,y));     
             } // finish
        } // end for
    }

    private def computeDirectMultiPlaceNoAtomic(density:Density) {
        val noOfAtoms = mol.getNumberOfAtoms();

        val timer = new Timer(2);

        timer.start(0);

        val computeInst = this.computeInst; // TODO this should not be required XTENLANG-1913
        finish ateach (p in computeInst) {
            computeInst(p).reset(density);
        }

        finish {
            // center a
            for ([a] in 0..(noOfAtoms-1)) {
                val aFunc = mol.getAtom(a).getBasisFunctions();
                val naFunc = aFunc.size();
                // basis functions on a
                for ([i] in 0..(naFunc-1)) {
                    val iaFunc = aFunc.get(i);

                    // center b
                    for ([b] in 0..a) {
                        val bFunc = mol.getAtom(b).getBasisFunctions();
                        val nbFunc = (b<a) ? bFunc.size() : i+1;
                        // basis functions on b
                        for ([j] in 0..(nbFunc-1)) {
                            val jbFunc = bFunc.get(j);

                            // center c
                            for ([c] in 0..(noOfAtoms-1)) {
                                val cFunc = mol.getAtom(c).getBasisFunctions();
                                val ncFunc = cFunc.size();
                                // basis functions on c
                                for ([k] in 0..(ncFunc-1)) {
                                    val kcFunc = cFunc.get(k);

                                    // center d
                                    for ([d] in 0..c) {
                                       val dFunc = mol.getAtom(d).getBasisFunctions();
                                       val ndFunc = (d<c) ? dFunc.size() : k+1;
                                        // basis functions on d
                                        for ([l] in 0..(ndFunc-1)) {
                                            val ldFunc = dFunc.get(l);
                                            var setIt:Boolean = false;

                                            outer: while(!setIt) {
                                                for(p in computeInst) {
                                                    setIt = at(computeInst.dist(p)) { (computeInst(p) as ComputePlaceDirect).setValue(a, b, c, d, i, j, k, l) };

                                                    if (setIt) break outer;
                                                } // end for
                                            } // end while                               
                                        } // end l
                                    } // center d
                                } // end k
                            } // center c
                        } // end j
                    } // center b
                } // end i
            } // center a
        } // finish

        timer.stop(0);
        Console.OUT.println("\tTime for actual computation: " + (timer.total(0) as Double) / 1e9 + " seconds"); 

        timer.start(1);
        gatherAndReduceGMatrix();
        timer.stop(1);
        Console.OUT.println("\tTime for summing up GMatrix bits: " + (timer.total(1) as Double) / 1e9 + " seconds"); 
    }

    /**
     * Gathers the G matrix contribution from each place
     * and reduces to this place (the complete G matrix).
     */
    public def gatherAndReduceGMatrix() {
        makeZero();
        val N = getRowCount();

        val sum = (a:Double, b:Double) => (a+b);
        // form the G matrix
        val gMatrix = getMatrix();
        val computeInst = this.computeInst; // TODO this should not be required XTENLANG-1913
        finish for(p in computeInst) async {
            val gVal = at(computeInst.dist(p)) { computeInst(p).getGMatContributionArray() };
            atomic { gMatrix.map[Double,Double](gMatrix, gVal, sum); }
        } // end for
    }

    private def computeDirectMultiPlaceStatic(density:Density) {
        val noOfAtoms = mol.getNumberOfAtoms();
        val nPlaces = Place.MAX_PLACES;
        val workPerPlace = noOfAtoms / nPlaces;
        val remainder = noOfAtoms % nPlaces;
        val firstChunk = remainder * (workPerPlace + 1);
        Console.OUT.println("\tWork units per place: " + workPerPlace + " remainder " + remainder);

        val gMat = getMatrix();
        val computeInst = this.computeInst; // TODO this should not be required XTENLANG-1913
        finish for ([placeId] in computeInst) async {
            val placeContribution = at (Place.place(placeId)) {
                //val placeTimer = new Timer(1);
                //placeTimer.start(0);

                val comp_loc = computeInst(placeId) as ComputePlaceDirect;
                comp_loc.reset(density);
                val start = placeId < remainder ? (placeId * (workPerPlace + 1)) : (firstChunk + (placeId-remainder) * workPerPlace);
                val end = start + workPerPlace + (placeId < remainder ? 1 : 0);
                comp_loc.compute(start, end);

                //placeTimer.stop(0);
                //Console.OUT.println("\tcompute at " + here + " " + (placeTimer.total(0) as Double) / 1e9 + " seconds");

                return comp_loc.getGMatContributionArray();
            };

            // gather and reduce my gMatrix contribution
            //val gatherTimer = new Timer(1);
            //gatherTimer.start(0);
            val sum = (a:Double, b:Double) => (a+b);
            atomic { gMat.map[Double,Double](gMat, placeContribution, sum); }
            //gatherTimer.stop(0);
            //Console.OUT.println("\tgather from " + placeId + " " + (gatherTimer.total(0) as Double) / 1e9 + " seconds");
        }
    }

    /** Code snippet 3, Bernholdt paper  */
    private def computeDirectMultiPlaceFuture(density:Density) {
        val G = new SharedCounter();
        makeZero();
        val gMat = getMatrix();
    
        val computeInst = this.computeInst; // TODO this should not be required XTENLANG-1913
        finish for ([placeId] in computeInst) async {
            val placeContribution = at (Place.place(placeId)) {
                //val placeTimer = new Timer(1);
                //placeTimer.start(0);
                //var completedHere : Int = 0;
                val F1 = Future.make[Int](() => G.getAndIncrement());

                val comp_loc = computeInst(placeId) as ComputePlaceFuture;
                comp_loc.reset(density);

                val mol_loc = comp_loc.mol_loc;
                val noOfAtoms = mol_loc.getNumberOfAtoms();

                var L : Int = 0;
                var myG : Int = F1.force();

                // center a
                for(var a:Int=0; a<noOfAtoms; a++) {
                    // center b
                    for(var b:Int=0; b<=a; b++) {
                        // center c
                        for(var c:Int=0; c<noOfAtoms; c++) {
                            // center d
                            for(var d:Int=0; d<=c; d++) {
                                if (L == myG) {
                                    val F2 = Future.make[Int](() => G.getAndIncrement());
                                    comp_loc.compute2EAndRecord(a, b, c, d);
                                    //completedHere++;
                                    myG = F2.force();
                                }
                                L++;
			                } // center d
                        } // center c
                    } // center b
                } // center a

                //placeTimer.stop(0);
                //Console.OUT.println("\tcompute at " + here + " completed " + completedHere + " " + (placeTimer.total(0) as Double) / 1e9 + " seconds");

                return comp_loc.getGMatContributionArray();
            };

            // gather and reduce my gMatrix contribution
            //val gatherTimer = new Timer(1);
            //gatherTimer.start(0);
            val sum = (a:Double, b:Double) => (a+b);
            atomic { gMat.map[Double,Double](gMat, placeContribution, sum); }
            //gatherTimer.stop(0);
            //Console.OUT.println("\tgather from " + placeId + " " + (gatherTimer.total(0) as Double) / 1e9 + " seconds");
        } // ateach
    }

    private def computeDirectMultiPlaceShellLoop(density:Density) {
        val shellList = bfs.getShellList();
        val shellPairs = shellList.getShellPairs();

        val nPairs = shellPairs.size();
        val nPlaces = Place.MAX_PLACES;
        val workPerPlace = nPairs / nPlaces;
        val remainder = nPairs % nPlaces;
        val firstChunk = remainder * (workPerPlace + 1);
        Console.OUT.println("\tWork units per place: " + workPerPlace + " remainder " + remainder);

        makeZero();
        val gMat = getMatrix();

<<<<<<< HEAD
        //computeInst(0).density = density; // prepare for broadcast
=======
        computeInst(0).density = density; // prepare for broadcast
>>>>>>> 96813f80

        val computeInst = this.computeInst; // TODO this should not be required XTENLANG-1913
        finish for ([placeId] in computeInst) async {
            val placeContribution = at (Place.place(placeId)) {
                //val placeTimer = new Timer(1);
                //placeTimer.start(0);
                val comp_loc = computeInst(placeId) as ComputePlaceDirect;
                comp_loc.reset();
                comp_loc.computeShells(nPairs);
                //placeTimer.stop(0);
                //Console.OUT.println("\tcompute at " + here + " " + (placeTimer.total(0) as Double) / 1e9 + " seconds");
                return comp_loc.getGMatContributionArray();
            };

            // gather and reduce my gMatrix contribution
            //val gatherTimer = new Timer(1);
            //gatherTimer.start(0);
            val sum = (a:Double, b:Double) => (a+b);
            atomic { gMat.map[Double,Double](gMat, placeContribution, sum); }
            //gatherTimer.stop(0);
            //Console.OUT.println("\tgather at " + here + " " + (gatherTimer.total(0) as Double) / 1e9 + " seconds");
        }
    }

    /** Compute class for the new code - multi place version */
    abstract static class ComputePlace {
        var density:Density;
        val mol_loc:Molecule[QMAtom];
        val bas_loc:BasisFunctions;

        val gMatrixContribution : Matrix;
        val jMatrixContribution : Matrix;
        val kMatrixContribution : Matrix;

        public def this(N : Int, mol:Molecule[QMAtom], basisName:String) {
            this.mol_loc = mol;

            val bas_loc = new BasisFunctions(mol_loc, basisName, "basis");
            this.bas_loc = bas_loc;

            gMatrixContribution = new Matrix(N);
            jMatrixContribution = new Matrix(N);
            kMatrixContribution = new Matrix(N);

            // TODO not required with broadcast ateach above - XTENLANG-1725
            val noOfElectrons = mol.getNumberOfElectrons();
            val noOfOccupancies = noOfElectrons / 2;
            density = new Density(N, noOfOccupancies);
        }

        /**
         * Prepares to calculate G Matrix using the provided
         * density matrix.  Sets partial contribution to G
         * and other temporary arrays to zero.
         */
        public def reset(density : Density) {
            this.density = density;
            gMatrixContribution.makeZero();
            jMatrixContribution.makeZero();
            kMatrixContribution.makeZero();
        }

        /**
         * Prepares to calculate G Matrix using a broadcast
         * of the density matrix from place 0.  Sets partial 
         * contribution to G and other temporary arrays to zero.
         */
        public def reset() {
            // TODO should use ateach broadcast - XTENLANG-1725
            val densityMatrix = density.getMatrix();
            Team.WORLD.bcast[Double](here.id, 0, densityMatrix, 0, densityMatrix, 0, densityMatrix.size());
            gMatrixContribution.makeZero();
            jMatrixContribution.makeZero();
            kMatrixContribution.makeZero();
        }

        /**
         * Computes this place's contribution to the G Matrix
         * given previously calculated J, K matrices.
         */
        public def getGMatContributionArray() {
            val jMat = jMatrixContribution.getMatrix();
            val kMat = kMatrixContribution.getMatrix();
            val gMat = gMatrixContribution.getMatrix();
            for (p in jMat.region) {
                gMat(p) = jMat(p) - 0.25 * kMat(p);
            }
           return gMatrixContribution.getMatrix();
        }
    }

    static class ComputePlaceDirect extends ComputePlace {
        val computeThreads = new Array[ComputeThread](Runtime.INIT_THREADS);

        public def this(N : Int, mol:Molecule[QMAtom], basisName:String) {
            super(N, mol, basisName);

            val maxam = bas_loc.getShellList().getMaximumAngularMomentum();
            for(var i:Int=0; i<Runtime.INIT_THREADS; i++) {
                computeThreads(i) = new ComputeThread(gMatrixContribution.getRowCount(), new TwoElectronIntegrals(maxam), bas_loc.getShellList());
            }
        }

        public def reset(density : Density) {
            super.reset(density);
            for(var i:Int=0; i<Runtime.INIT_THREADS; i++) {
                computeThreads(i).reset();
            }
        }

        public def reset() {
            super.reset();
            for(var i:Int=0; i<Runtime.INIT_THREADS; i++) {
                computeThreads(i).reset();
            }
        }

        public def setValue(a:Int, b:Int, c:Int, d:Int, i:Int, j:Int, k:Int, l:Int) : Boolean {
            val iFunc = mol_loc.getAtom(a).getBasisFunctions().get(i);
            val jFunc = mol_loc.getAtom(b).getBasisFunctions().get(j);
            val kFunc = mol_loc.getAtom(c).getBasisFunctions().get(k);
            val lFunc = mol_loc.getAtom(d).getBasisFunctions().get(l);

            for(var ix:Int=0; ix<Runtime.INIT_THREADS; ix++) {
               val setIt = computeThreads(ix).setValue(iFunc, jFunc, kFunc, lFunc);

               if (setIt) {
                  val ix_loc = ix;
                  async computeThreads(ix_loc).compute(density);
                  return true;
               } // end if
            } // end for

            return false;
        }

        public def compute(i:ContractedGaussian, j:ContractedGaussian, 
                           k:ContractedGaussian, l:ContractedGaussian) {
            // TODO: this is actually handling only one thread
            for(var ix:Int=0; ix<Runtime.INIT_THREADS; ix++) {
                when (computeThreads(ix).computing == false);

                computeThreads(ix).setValue(i, j, k, l);
                val ix_loc = ix;
                async computeThreads(ix_loc).compute(density);
                if (ix == 0) break;
            } // end for
        }

        public def compute(start:Int, end:Int) {
            val noOfAtoms = mol_loc.getNumberOfAtoms();

            for(var a:Int=start; a<end; a++) {
             val aFunc = mol_loc.getAtom(a).getBasisFunctions();
             val naFunc = aFunc.size();
             // basis functions on a
             for(var i:Int=0; i<naFunc; i++) {
               val iaFunc = aFunc.get(i);

               // center b
               for(var b:Int=0; b<=a; b++) {
                   val bFunc = mol_loc.getAtom(b).getBasisFunctions();
                   val nbFunc = (b<a) ? bFunc.size() : i+1;
                   // basis functions on b
                   for(var j:Int=0; j<nbFunc; j++) {
                       val jbFunc = bFunc.get(j);

                       // center c
                       for(var c:Int=0; c<noOfAtoms; c++) {
                           val cFunc = mol_loc.getAtom(c).getBasisFunctions();
                           val ncFunc = cFunc.size();
                           // basis functions on c
                           for(var k:Int=0; k<ncFunc; k++) {
                               val kcFunc = cFunc.get(k);

                               // center d
                               for(var d:Int=0; d<=c; d++) {
                                   val dFunc = mol_loc.getAtom(d).getBasisFunctions();
                                   val ndFunc = (d<c) ? dFunc.size() : k+1;
                                   // basis functions on d
                                   for(var l:Int=0; l<ndFunc; l++) {
                                       val ldFunc = dFunc.get(l);

                                       // TODO: 
                                       // Console.OUT.println(a + ", " + b + ", " + c + ", " + d + " | " + i + ", " + j + ", " + k + ", " + l);
                                       computeThreads(0).computeSingle(iaFunc, jbFunc, kcFunc, ldFunc, density);
                                   } // end l
                               } // center d
                           } // end k
                       } // center c
                   } // end j
               } // center b
             } // end i
          } // center a
        }

        public def computeShells(nPairs:Int) {
            val bfs = computeThreads(0).shellList.getShellPrimitives();
            val shellPairs = computeThreads(0).shellList.getShellPairs();

            for(var i:Int=here.id; i<nPairs; i+=Place.MAX_PLACES) {
                val a = shellPairs(i).first;
                val b = shellPairs(i).second;

                val aFunc = bfs(a);
                val bFunc = bfs(b);

                val aStrt = aFunc.getIntIndex();
                val bStrt = bFunc.getIntIndex();
                val aAng  = aFunc.getMaximumAngularMomentum();
                val bAng  = bFunc.getMaximumAngularMomentum();

                val aa = aStrt + aAng;
                val bb = bStrt + bAng;

                if (aa < bb) continue;

                val angMomAB = aAng + bAng;
                val aLim = ((aAng+1)*(aAng+2)/2);
                val bLim = ((bAng+1)*(bAng+2)/2);
                val abLim = aLim * bLim;

                val radiusABSquared = aFunc.distanceSquaredFrom(bFunc);

                for(var j:Int=0; j<nPairs; j++) {
                    val c = shellPairs(j).first;
                    val cFunc = bfs(c);
                    val cStrt = cFunc.getIntIndex();
                    val cAng  = cFunc.getMaximumAngularMomentum();
                    val cc = cStrt + cAng;

                    if (aa < cc) continue;

                    val d = shellPairs(j).second;
                    val dFunc = bfs(d);
                    val dStrt = dFunc.getIntIndex();
                    val dAng  = dFunc.getMaximumAngularMomentum();
                    val dd = dStrt + dAng;

                    if (cc < dd) continue;

                    // if (bb < cc && bb < dd) continue;
                    // val skp = (bb < cc && bb < dd && aa == cc);

                    // Console.OUT.println(aa + ", " + bb + ", " + cc + ", " + dd + " : (" + a + "," + b + "," + c + "," + d + ") " + skp);
                    // twoE.compute2EAndRecord(aFunc, bFunc, cFunc, dFunc, shellList, jMat, kMat, density);
                    computeThreads(0).computeSingle2(aFunc, bFunc, cFunc, dFunc,
                                radiusABSquared, aAng, bAng, cAng, dAng, angMomAB,
                                aStrt, bStrt, cStrt, dStrt, aLim, bLim, abLim,
                                density);
                } // end for
            } // end for

            computeJMatContribution();
            computeKMatContribution();
        }


        private def computeJMatContribution() : Matrix {
            for(var i:Int=0; i<Runtime.INIT_THREADS; i++) {
               jMatrixContribution.addInPlace(computeThreads(i).getJMat());
            }

            return jMatrixContribution;             
        }

        private def computeKMatContribution() : Matrix {
            for(var i:Int=0; i<Runtime.INIT_THREADS; i++) {
               kMatrixContribution.addInPlace(computeThreads(i).getKMat());
            }

            return kMatrixContribution;
        }
    }

    static class ComputePlaceFuture extends ComputePlace {
        val twoEI:TwoElectronIntegrals;

        public def this(N : Int, mol:Molecule[QMAtom], basisName:String) {
            super(N, mol, basisName);

            val maxam = bas_loc.getShellList().getMaximumAngularMomentum();
            this.twoEI = new TwoElectronIntegrals(maxam);
         }

         public def compute2EAndRecord(iaFunc:ContractedGaussian, jbFunc:ContractedGaussian, 
                                       kcFunc:ContractedGaussian, ldFunc:ContractedGaussian) {
             twoEI.compute2EAndRecord(iaFunc, jbFunc, kcFunc, ldFunc, bas_loc.getShellList(), jMatrixContribution, kMatrixContribution, density);
         }

        public def compute2EAndRecord(a : Int, b : Int, c : Int, d : Int) {
            val aFunc = mol_loc.getAtom(a).getBasisFunctions();
            val bFunc = mol_loc.getAtom(b).getBasisFunctions();
            val cFunc = mol_loc.getAtom(c).getBasisFunctions();
            val dFunc = mol_loc.getAtom(d).getBasisFunctions();
            val naFunc = aFunc.size();

            // basis functions on a
            for(var i:Int=0; i<naFunc; i++) {
                val iaFunc = aFunc.get(i);

                // basis functions on b
                val nbFunc = (b<a) ? bFunc.size() : i+1;
                for(var j:Int=0; j<nbFunc; j++) {
                    val jbFunc = bFunc.get(j);

                    // basis functions on c
                    val ncFunc = cFunc.size();
                    for(var k:Int=0; k<ncFunc; k++) {
                        val kcFunc = cFunc.get(k);

                        // basis functions on d
                        val ndFunc = (d<c) ? dFunc.size() : k+1;
                        for(var l:Int=0; l<ndFunc; l++) {
                            val ldFunc = dFunc.get(l);
                            twoEI.compute2EAndRecord(iaFunc, jbFunc, kcFunc, ldFunc, bas_loc.getShellList(), jMatrixContribution, kMatrixContribution, density);
                        }
                    }
                }
            }
        }
    }

    static class ComputeThread {
        var computing:Boolean = false;

        // row count for density and G matrices
        val N : Int;

        var i:ContractedGaussian, j:ContractedGaussian, 
            k:ContractedGaussian, l:ContractedGaussian;

        val twoEI:TwoElectronIntegrals;
        val shellList:ShellList;
        val jMat:Matrix, kMat:Matrix;

        public def this(N: Int, te:TwoElectronIntegrals, sh:ShellList) {
            this.N = N;
            this.twoEI = te;
            this.shellList = sh;

            jMat = new Matrix(N);
            kMat = new Matrix(N);
        }

        public def reset() {
            jMat.makeZero();
            kMat.makeZero();
        }

        public def compute(density : Density) {
            twoEI.compute2EAndRecord(i, j, 
                                     k, l,  
                                     shellList, 
                                     jMat, kMat, density);
            atomic computing = false;
        }

        public def computeSingle(i:ContractedGaussian, j:ContractedGaussian,
                                 k:ContractedGaussian, l:ContractedGaussian,
                                 density : Density) {
            twoEI.compute2EAndRecord(i, j, k, l, 
                                     shellList,
                                     jMat, kMat, density);
        }

        public def computeSingle2(i:ContractedGaussian, j:ContractedGaussian,
                                  k:ContractedGaussian, l:ContractedGaussian, 
                                  radiusABSquared:Double,
                                  aAng:Int, bAng:Int, cAng:Int, dAng:Int, angMomAB:Int,
                                  aStrt:Int, bStrt:Int, cStrt:Int, dStrt:Int,
                                  aLim:Int, bLim:Int, abLim:Int,
                                  density : Density) {
            twoEI.compute2EAndRecord2(i, j, k, l,
                                      shellList,
                                      jMat, kMat, density,
                                      radiusABSquared,
                                      aAng, bAng, cAng, dAng, angMomAB,
                                      aStrt, bStrt, cStrt, dStrt,
                                      aLim, bLim, abLim);
        }
        
        public def setValue(i:ContractedGaussian, j:ContractedGaussian,
                            k:ContractedGaussian, l:ContractedGaussian) : Boolean {
            if (computing) return false;

            this.i = i;
            this.j = j;
            this.k = k;
            this.l = l;
            atomic computing = true;

            return true;
        }

        public def getJMat() = jMat;
        public def getKMat() = kMat;
    }
}
<|MERGE_RESOLUTION|>--- conflicted
+++ resolved
@@ -448,12 +448,7 @@
         makeZero();
         val gMat = getMatrix();
 
-<<<<<<< HEAD
         //computeInst(0).density = density; // prepare for broadcast
-=======
-        computeInst(0).density = density; // prepare for broadcast
->>>>>>> 96813f80
-
         val computeInst = this.computeInst; // TODO this should not be required XTENLANG-1913
         finish for ([placeId] in computeInst) async {
             val placeContribution = at (Place.place(placeId)) {
