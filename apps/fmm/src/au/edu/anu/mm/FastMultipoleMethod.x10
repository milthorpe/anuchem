--- conflicted
+++ resolved
@@ -322,11 +322,7 @@
             }
         }
 
-<<<<<<< HEAD
-        for (var p:Int=Place.MAX_PLACES; p>0; p--) {
-=======
         finish for (var p:Int=Place.MAX_PLACES; p>0; p--) {
->>>>>>> f516eb76
             val destPlace = p-1;
             if (destPlace != here.id && leafOctantList.size() > 0) {
                //Console.OUT.println("at " + here + " sending octants between " + firstLeafOctant(p-1) + " and " + (firstLeafOctant(p)-1) + " to " + destPlace);
