# Two amino acids in ANU FT-ICR Mass Spectrometer, parameters from Thomas Huber
two aminos
B 4.7
V 1.0
edgeLength 0.01
radius 0.003
dt 25.0
<<<<<<< HEAD
steps 8
logSteps 1
=======
steps 100000
logSteps 100
>>>>>>> 240f77ff
fmmDMax 6
fmmTerms 6
species glutamine 147.07698 1 5000
species lysine 147.11336 1 5000<|MERGE_RESOLUTION|>--- conflicted
+++ resolved
@@ -5,14 +5,9 @@
 edgeLength 0.01
 radius 0.003
 dt 25.0
-<<<<<<< HEAD
-steps 8
+steps 16
 logSteps 1
-=======
-steps 100000
-logSteps 100
->>>>>>> 240f77ff
 fmmDMax 6
 fmmTerms 6
-species glutamine 147.07698 1 5000
-species lysine 147.11336 1 5000+species glutamine 147.07698 1 500
+species lysine 147.11336 1 500