/*
 * This file is part of ANUChem.
 *
 *  This file is licensed to You under the Eclipse Public License (EPL);
 *  You may not use this file except in compliance with the License.
 *  You may obtain a copy of the License at
 *      http://www.opensource.org/licenses/eclipse-1.0.php
 *
 * (C) Copyright Australian National University 2010-2011.
 */
package au.edu.anu.qm;

import x10.util.ArrayList;

import x10.matrix.DenseMatrix;
import au.edu.anu.chem.Molecule;

/**
 * Generates basis functions for a given Molecule object
 *
 * @author: V.Ganesh
 */
public struct BasisFunctions { 
    public val molecule:Molecule[QMAtom];
    public val basisName:String;
    public val basisFunctions:ArrayList[ContractedGaussian];
    public val shellList:ShellList;
    public val SADMatrix:DenseMatrix;

    public def this(mol:Molecule[QMAtom], basNam:String, basisDir:String) { 
        this.molecule  = mol;
        this.basisName = basNam;

        basisFunctions = new ArrayList[ContractedGaussian](); 
        val basisSet:BasisSet = new BasisSet(basisName, basisDir);

        val size = initBasisFunctions(basisSet);
        shellList = new ShellList(mol);
<<<<<<< HEAD
        SADMatrix = new DenseMatrix(size,size);
        initDensity(basisSet);
=======

        val jd = JobDefaults.getInstance();
        SADMatrix = new Matrix(size,size);
        if (jd.guess==1)     
            initDensity(basisSet);
>>>>>>> c7c1874a
    }

    private def initDensity(basisSet:BasisSet) {
        var shift:Int=0; 
        for(var atmno:Int=0; atmno<molecule.getNumberOfAtoms(); atmno++) {
            val atom = molecule.getAtom(atmno);
            val aDensity = basisSet.getDensity(atom);
            if (aDensity == null) {
                throw new Exception("No density matrix found for atom type " + atom.symbol);
            }
            val matsize = aDensity.M;
            for ([i,j] in 0..(matsize-1)*0..(matsize-1)) {
                SADMatrix(i+shift,j+shift) = aDensity(i,j);
            }
            shift+=matsize;
        }
    }

    private def initBasisFunctions(basisSet:BasisSet):Int {
        
        var intIndx:Int = 0;
        val plInst = PowerList.getInstance();

        for(var atmno:Int=0; atmno<molecule.getNumberOfAtoms(); atmno++) {
            val atom      = molecule.getAtom(atmno);
            val atomBasis = basisSet.getBasis(atom);
            if (atomBasis == null) {
                throw new Exception("No basis found for atom type " + atom.symbol);
            }
            val orbitals  = atomBasis.orbitals;
            val atombfs   = new ArrayList[ContractedGaussian]();

            for(var orbno:Int=0; orbno<orbitals.size; orbno++) { 
                val orb = orbitals(orbno);
                val shape = orb.shape;
                val pList = plInst.getPowers(shape);

                val coeffs = orb.coefficients;
                val exps = orb.exponents;
                val centre = atom.centre;

                for(var l:Int=0; l<pList.size; l++) {
                    val power = pList(l);
                    val primitives = new Array[PrimitiveGaussian](coeffs.size);
                    for(var i:Int=0; i<coeffs.size; i++) {
                        primitives(i) = new PrimitiveGaussian(centre, power, exps(i), coeffs(i), true);
                    }
                    val cg = new ContractedGaussian(centre, power, exps, coeffs, intIndx, true);
                    basisFunctions.add(cg);
                } // end for

                val am = orb.angularMomentum;
                val atomPrimitives = new Array[PrimitiveGaussian](coeffs.size);
                for(var i:Int=0; i<coeffs.size; i++) {
                    atomPrimitives(i) = new PrimitiveGaussian(centre, Power(am, 0, 0), exps(i), coeffs(i), false);
                }
                val atomCoeffs = new Array[Double](coeffs); // note: atom coefficents are subsequently normalized
                val acg = new ContractedGaussian(centre, Power(am, 0, 0), exps, atomCoeffs, intIndx, false);
                atombfs.add(acg);

                intIndx += ((am+1)*(am+2)/2);
            } // end for

            atom.setBasisFunctions(atombfs);  
        } // end for

        // normalization of atom basis functions : mostly from Alistair's code, this essentially same as the above 
        // code, except is performed over a differently arranged set of ContractedGaussian's 
        val fact1 = Math.pow(2.0/Math.PI, 0.75);
        for(var atmno:Int=0; atmno<molecule.getNumberOfAtoms(); atmno++) {
            val atom = molecule.getAtom(atmno);
            val bfs  = atom.getBasisFunctions();
            val nbf  = bfs.size();

            for(var i:Int=0; i<nbf; i++) {
                val bfi    = bfs.get(i);
                val lmn   = bfi.getMaximumAngularMomentum();
                var lm:Int = lmn;
                var denom:Double = 1.0;

                while(lm>1) { denom *= (2.0*lm-1.0); lm--; }
              
                val fact2 = Math.pow2(lmn) / Math.pow(denom, 0.5);
              
                val exponents = bfi.exponents;
                val coefficients = bfi.coefficients;
                for(var j:Int=0; j<coefficients.size; j++) {
                    val fact3 = Math.pow(exponents(j), (2.0*lmn+3.0)/4.0);
                    coefficients(j) = coefficients(j)*fact1*fact2*fact3;
                } // end for

                val pi3O2By2Tlmn = Math.pow(Math.PI, 1.5) / Math.pow2(lmn);
                val factC = denom * pi3O2By2Tlmn;
                var factA:Double = 0.0, factB:Double = 0.0;
                var coefExpoSum:Double = 0.0;

                for(var k:Int=0; k<coefficients.size; k++) {
                   for(var l:Int=0; l<coefficients.size; l++) {
                       factA = coefficients(k) * coefficients(l);
                       factB = Math.pow(exponents(k) + exponents(l), lmn+1.5);
                       coefExpoSum += factA/factB;
                   } // end for
                } // end for 

                val norm = Math.pow(coefExpoSum*factC, -0.5);
                for(var j:Int=0; j<coefficients.size; j++) {
                    coefficients(j) *= norm;
                } // end for 
            } // end for
        } // end for	
	    return intIndx;
    }

    public def getNormalizationFactors():Rail[Double] {
        val norms = new Array[Double](basisFunctions.size());
        for(var i:Int=0; i<basisFunctions.size(); i++) {
            val power = basisFunctions(i).power;
             for(var j:Int=0; j<1; j++) {
                var lmx:Int = power.getL();
                var lmy:Int = power.getM();
                var lmz:Int = power.getN();
                var lmt:Int = power.getTotalAngularMomentum();
                var denom:Double=1.0;

                while(lmt>1) { denom *= (2.0*lmt-1.0); lmt--; }
                while(lmx>1) { denom /= (2.0*lmx-1.0); lmx--; }
                while(lmy>1) { denom /= (2.0*lmy-1.0); lmy--; }
                while(lmz>1) { denom /= (2.0*lmz-1.0); lmz--; }

                norms(i) = Math.sqrt(denom);
            }
        }
        return norms;
    }

    public def getBasisName() = this.basisName;
    public def getBasisFunctions() = basisFunctions;
    /** @return the guess for the density matrix formed from a superposition of atomic densities */
    public def getSAD() = SADMatrix;
    public def getShellList() = shellList;
}
<|MERGE_RESOLUTION|>--- conflicted
+++ resolved
@@ -36,16 +36,10 @@
 
         val size = initBasisFunctions(basisSet);
         shellList = new ShellList(mol);
-<<<<<<< HEAD
         SADMatrix = new DenseMatrix(size,size);
-        initDensity(basisSet);
-=======
-
         val jd = JobDefaults.getInstance();
-        SADMatrix = new Matrix(size,size);
-        if (jd.guess==1)     
+        if (jd.guess.equals(JobDefaults.GUESS_SAD))     
             initDensity(basisSet);
->>>>>>> c7c1874a
     }
 
     private def initDensity(basisSet:BasisSet) {
