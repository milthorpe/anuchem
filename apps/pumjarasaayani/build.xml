--- conflicted
+++ resolved
@@ -1,20 +1,15 @@
 <?xml version="1.0" encoding="UTF-8"?>
 <!DOCTYPE project [<!ENTITY buildfile SYSTEM "file:./build-user.xml">]>
 <project name="Pumja Rasaayani" default="build" basedir=".">
-    <property name="x10rt" value="mpi" />
+    <property name="x10rt" value="sockets" />
     <property name="xla" location="../../xla"/>
 	<property name="xla.props" location="${xla}/xla_${x10rt}.properties"/>
     <property name="x10.testlib" location="${user.home}/x10-trunk/x10.tests/examples/x10lib"/>
-    <property name="xlalib" location="../../xla/src"/>
     <property name="anuchem" location="../../anu-chem"/>
     <property name="anuchem.src" location="${anuchem}/src"/>
-<<<<<<< HEAD
-    <property name="anuchem.lib" location="${anuchem}/lib/anu-chem.jar"/>
-    <property name="gml.lib" location="${user.home}/x10-trunk/x10.gml/lib/native_mpi_gml.jar"/>
-    <property name="gml.props" location="${user.home}/x10-trunk/x10.gml/native_mpi_gml.properties"/>
-=======
     <property name="anuchem.props" location="${anuchem}/anuchem_${x10rt}.properties"/>
->>>>>>> c7c1874a
+    <property name="gml.lib" location="${user.home}/x10-trunk/x10.gml/lib/native_gml.jar"/>
+    <property name="gml.props" location="${user.home}/x10-trunk/x10.gml/native_gml.properties"/>
     <property name="bash.exe" value="bash"/>    
     <property name="optimize" value="true" />
     <property name="nochecks" value="true" />
@@ -29,15 +24,7 @@
     <property name="gsl.include" location="${user.home}/gsl/include" />
     <property name="gsl.lib" location="${user.home}/gsl/lib" />
 
-<<<<<<< HEAD
-    <!-- <property name="x10rt" value="standalone" /> -->
-    <!-- <property name="x10rt" value="pgas_bgp" />  -->
-    <property name="x10rt" value="mpi" />
-    
-=======
-    <property name="usenativegsl" value="true" />
-
->>>>>>> c7c1874a
+    <property name="x10rt" value="sockets" />
     <property name="target" location="${basedir}/target" />
     <property name="target-src" location="${target}/classes" />
     <property name="target-test" location="${target}/test-classes" />
@@ -118,7 +105,7 @@
 
         <exec executable="${bash.exe}" failonerror="true" dir="${basedir}/src">
             <arg value="-c"/>
-            <arg value="'x10c' ${x10c.nochecks} ${x10c.optimize} -sourcepath .:${xlalib}:${anuchem.src} -d ${target-src} '${basedir}/${testclass}'"/>
+            <arg value="'x10c' ${x10c.nochecks} ${x10c.optimize} -x10lib ${gml.props} -x10lib ${xla.props} -x10lib ${anuchem.props} -sourcepath . -d ${target-src} '${basedir}/${testclass}'"/>
         </exec>
     </target>
 
@@ -134,19 +121,11 @@
         <pathconvert property="src.list" refid="changed.src.files" dirsep="/" pathsep=" ">
             <map from="${basedir}${file.separator}src${file.separator}" to=""/>
         </pathconvert>
-<<<<<<< HEAD
-        <echo message="x10c++ -x10rt ${x10rt} -classpath ${gml.lib} -x10lib ${gml.props} -sourcepath .:${x10x.xlalib}:${anuchem.src} ${basedir}/${testclass}"/>
+        <echo message="x10c++ -x10rt ${x10rt} -classpath ${gml.lib} -x10lib ${gml.props} -x10lib ${xla.props} -x10lib ${anuchem.props} -sourcepath . ${basedir}/${testclass}"/>
 
         <exec executable="${bash.exe}" failonerror="true" dir="${basedir}/src">
             <arg value="-c"/> 
-            <arg value="'x10c++' -x10rt ${x10rt} ${x10c.debug} ${x10c.profile} ${x10c.optimize} ${x10c.nochecks} -report postcompile=1 -post '# ${post.cpuprofile} ${post.heapprofile} # -L/usr/lib # -lblas -L/scratch/lapack -llapack' -classpath ${gml.lib} -x10lib ${gml.props} -sourcepath .:${x10x.xlalib}:${anuchem.src} -d ${target-src} ${basedir}/${testclass}"/>
-=======
-        <echo message="x10c++ -x10rt ${x10rt} -x10lib ${xla.props} -x10lib ${anuchem.props} -sourcepath . ${basedir}/${testclass}"/>
-
-        <exec executable="${bash.exe}" failonerror="true" dir="${basedir}/src">
-            <arg value="-c"/> 
-            <arg value="'x10c++' -x10rt ${x10rt} ${x10c.debug} ${x10c.profile} ${x10c.optimize} ${x10c.nochecks} -report postcompile=1 -post '# ${post.cpuprofile} ${post.heapprofile} ${post.usenativegsl}' -x10lib ${anuchem.props} -x10lib ${xla.props} -sourcepath . -d ${target-src} ${basedir}/${testclass}"/>
->>>>>>> c7c1874a
+            <arg value="'x10c++' -x10rt ${x10rt} ${x10c.debug} ${x10c.profile} ${x10c.optimize} ${x10c.nochecks} -report postcompile=1 -post '# ${post.cpuprofile} ${post.heapprofile} # -L/usr/lib # -lblas -L/scratch/lapack -llapack' -classpath ${gml.lib} -x10lib ${gml.props} -x10lib ${xla.props} -x10lib ${anuchem.props} -sourcepath . -d ${target-src} ${basedir}/${testclass}"/>
         </exec>
     </target>
 
@@ -193,7 +172,7 @@
 
         <exec executable="${bash.exe}" failonerror="true" dir="${basedir}/test">
             <arg value="-c"/>
-            <arg value="'x10c++' -x10rt ${x10rt} ${x10c.nochecks} ${x10c.optimize} -sourcepath ${x10.testlib}:${basedir}/src:.:${xlalib}:${anuchem.src} -classpath ${target-src} -d ${target-test} ${test.list}"/>
+            <arg value="'x10c++' -x10rt ${x10rt} ${x10c.nochecks} ${x10c.optimize} -x10lib ${gml.props} -x10lib ${xla.props} -x10lib ${anuchem.props} -sourcepath ${x10.testlib}:${basedir}/src:. -classpath ${target-src} -d ${target-test} ${test.list}"/>
         </exec>
     </target>
 
