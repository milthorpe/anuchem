--- conflicted
+++ resolved
@@ -18,9 +18,5 @@
 RO_L 3
 RO_thresh 1e-6
 thresh 1e-14
-<<<<<<< HEAD
-omega .1
-=======
 omega 1.
->>>>>>> 875b9926
 gmat_parallel_scheme 0