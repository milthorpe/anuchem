http://dx.doi.org/10.1016/j.theochem.2010.05.022
basis 6311g
units 0.5291772109217
RO_Z 1.00
molecule
 O                  1.00534400    3.03418000    0.41189800
 C                  1.52667300    1.90667000   -0.28890000
 H                  1.47075400    2.05288900   -1.37772700
 H                  2.56953300    1.71005900   -0.01229100
 H                  1.58410000    3.79347400    0.27205200
 C                  0.68581700    0.69226900    0.11141700
 C                 -0.76114900    0.83360600   -0.31520300
 O                  1.22314900   -0.47113900   -0.56527800
 H                  0.75722600    0.54133200    1.19114900
 O                 -1.50499300   -0.24169800    0.29565000
 H                 -1.15671400    1.79365200    0.02463000
 C                  2.15372800   -1.21338000    0.08988000
 C                 -2.81798700   -0.32074200   -0.02784600
 O                  2.59798500   -0.92576600    1.18137200
 C                  2.53768400   -2.42664100   -0.71934000
 O                 -3.36279700    0.44900400   -0.79216000
 C                 -3.48589100   -1.46981700    0.68566700
 H                  3.36763400   -2.93897600   -0.23334400
 H                  1.67987000   -3.10284900   -0.79293700
 H                  2.81394600   -2.13616400   -1.73681200
 H                 -4.52627800   -1.53664200    0.36855700
 H                 -2.96451100   -2.40612300    0.46604400
 H                 -3.43712400   -1.31378700    1.76788700
 H                 -0.86117400    0.77469300   -1.40310600
end
scf_max 0
guess core
use_RO 1
<<<<<<< HEAD
RO_N 1
=======
RO_N 100
>>>>>>> 875b9926
RO_L 50
RO_thresh 1e-6
thresh 2e-14
omega 0.2
gmat_parallel_scheme 0<|MERGE_RESOLUTION|>--- conflicted
+++ resolved
@@ -31,11 +31,7 @@
 scf_max 0
 guess core
 use_RO 1
-<<<<<<< HEAD
-RO_N 1
-=======
 RO_N 100
->>>>>>> 875b9926
 RO_L 50
 RO_thresh 1e-6
 thresh 2e-14
