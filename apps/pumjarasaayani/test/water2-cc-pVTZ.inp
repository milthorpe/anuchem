2water
basis cc-pVTZ
units 0.5291772109217
RO_Z 1.0
molecule
H -1.958940   -0.032063    0.725554
H -0.607485    0.010955    0.056172
O -1.538963    0.004548   -0.117331
H 1.727607    0.762122   -0.351887
H 1.704312   -0.747744   -0.399151
O 1.430776   -0.003706    0.113495
end
scf_max 0
guess core
use_RO 1
<<<<<<< HEAD
RO_N 7
RO_L 11
RO_thresh 1e-6
thresh 1e-14
omega 0.5
=======
RO_N 70
RO_L 70
RO_thresh 1e-6
thresh 1e-14
omega 1.0
>>>>>>> 875b9926
gmat_parallel_scheme 0<|MERGE_RESOLUTION|>--- conflicted
+++ resolved
@@ -13,17 +13,9 @@
 scf_max 0
 guess core
 use_RO 1
-<<<<<<< HEAD
-RO_N 7
-RO_L 11
-RO_thresh 1e-6
-thresh 1e-14
-omega 0.5
-=======
 RO_N 70
 RO_L 70
 RO_thresh 1e-6
 thresh 1e-14
 omega 1.0
->>>>>>> 875b9926
 gmat_parallel_scheme 0