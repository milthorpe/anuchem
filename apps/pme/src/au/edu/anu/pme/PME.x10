--- conflicted
+++ resolved
@@ -573,9 +573,8 @@
     private def getReciprocalEnergy(thetaRecConvQ : DistArray[Complex]{self.dist==gridDist}) {
         timer.start(TIMER_INDEX_RECIPROCAL);
 
-<<<<<<< HEAD
-		val gridDist = this.gridDist; // TODO shouldn't be necessary XTENLANG-1913
-		val Q = this.Q; // TODO shouldn't be necessary XTENLANG-1913
+	val gridDist = this.gridDist; // TODO shouldn't be necessary XTENLANG-1913
+	val Q = this.Q; // TODO shouldn't be necessary XTENLANG-1913
 
         val reciprocalEnergy = new Accumulator[Double](Reducible.SumReducer[Double]());
         finish ateach(place in Dist.makeUnique()) {
@@ -585,22 +584,7 @@
             val localRegion = localQ.region as Region(3){rect};
             for ([i,j,k] in localRegion) {
                 val gridPointContribution = localQ(i,j,k) * localThetaRecConvQ(i,j,k);
-                myReciprocalEnergy += gridPointContribution.re;
-=======
-        val reciprocalEnergy = finish(SumReducer()) {
-			val gridDist = this.gridDist; // TODO shouldn't be necessary XTENLANG-1913
-			val Q = this.Q; // TODO shouldn't be necessary XTENLANG-1913
-			//val thetaRecConvQ = this.thetaRecConvQ; // TODO shouldn't be necessary XTENLANG-1913
-            ateach(place in Dist.makeUnique()) {
-                var myReciprocalEnergy : Double = 0.0;
-                val localQ = Q.getLocalPortion();
-                val localThetaRecConvQ = thetaRecConvQ.getLocalPortion();
-                val localRegion = localQ.region as Region(3){rect};
-                for ([i,j,k] in localRegion) {
-                    myReciprocalEnergy += localQ(i,j,k).re * localThetaRecConvQ(i,j,k).re;
-                }
-                offer myReciprocalEnergy;
->>>>>>> 9606ac9a
+                myReciprocalEnergy += localQ(i,j,k).re * localThetaRecConvQ(i,j,k).re;
             }
             reciprocalEnergy <- myReciprocalEnergy;
         }
